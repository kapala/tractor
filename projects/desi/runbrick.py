import matplotlib
matplotlib.use('Agg')
import pylab as plt
import numpy as np
import sys
from glob import glob
import tempfile
import os

import fitsio

from scipy.ndimage.filters import *
from scipy.ndimage.measurements import label, find_objects
from scipy.ndimage.morphology import binary_dilation, binary_closing

from astrometry.util.fits import *
from astrometry.util.file import *
from astrometry.util.util import *
from astrometry.util.plotutils import *
from astrometry.util.miscutils import *
from astrometry.util.resample import *
from astrometry.util.starutil_numpy import *
from astrometry.libkd.spherematch import *

from tractor import *
from tractor.galaxy import *
from tractor.source_extractor import *

tempdir = os.environ['TMPDIR']
calibdir = os.environ.get('DECALS_CALIB', 'calib')
imgdir   = os.environ.get('DECALS_IMG', None)
sedir    = os.environ.get('DECALS_SE',
                          '/project/projectdirs/desi/imaging/code/cats')
print 'calibdir', calibdir

#

def create_temp(**kwargs):
    f,fn = tempfile.mkstemp(dir=tempdir, **kwargs)
    os.close(f)
    os.unlink(fn)
    return fn

class DecamImage(object):
    def __init__(self, imgfn, hdu, band):
        self.imgfn = imgfn
        self.hdu   = hdu
        self.band  = band
        self.dqfn = self.imgfn.replace('_ooi_', '_ood_')
        self.wtfn = self.imgfn.replace('_ooi_', '_oow_')

        base = os.path.basename(imgfn)
        base = base.replace('.fits.fz', '')
        dirname = os.path.basename(os.path.dirname(imgfn))
        self.name = base + '/' + dirname

        print 'dir,base', dirname, base
        print 'calibdir', calibdir
        
        extnm = '.ext%02i' % hdu
        self.wcsfn = os.path.join(calibdir, 'astrom', dirname, base + extnm + '.wcs')
        self.corrfn = self.wcsfn.replace('.wcs', '.corr')
        self.sexfn = os.path.join(calibdir, 'sextractor', dirname, base + extnm + '.cat')
        self.psffn = os.path.join(calibdir, 'psf', dirname, base + extnm + '.psf')
        self.morphfn = os.path.join(calibdir, 'morph', dirname, base + extnm + '.fits')

    def __str__(self):
        return self.name
    def __repr__(self):
        return str(self)

    def makedirs(self):
        for dirnm in [os.path.dirname(fn) for fn in
                      [self.wcsfn, self.corrfn, self.sexfn, self.psffn, self.morphfn]]:
            if not os.path.exists(dirnm):
                try:
                    os.makedirs(dirnm)
                except:
                    pass

    def _read_fits(self, fn, hdu, slice=None, header=None, **kwargs):
        if slice is not None:
            f = fitsio.FITS(fn)[hdu]
            img = f[slice]
            rtn = img
            if header:
                hdr = f.read_header()
                return (img,hdr)
            return img
        return fitsio.read(fn, ext=hdu, header=header, **kwargs)

    def read_image(self, **kwargs):
        return self._read_fits(self.imgfn, self.hdu, **kwargs)

    def get_image_info(self, **kwargs):
        return fitsio.FITS(self.imgfn)[self.hdu].get_info()
    
    def read_image_primary_header(self, **kwargs):
        return fitsio.read_header(self.imgfn)

    def read_image_header(self, **kwargs):
        return fitsio.read_header(self.imgfn, ext=self.hdu)

    def read_dq(self, **kwargs):
        return self._read_fits(self.dqfn, self.hdu, **kwargs)
    #return fitsio.FITS(self.dqfn)[self.hdu].read()

    def read_invvar(self, **kwargs):
        return self._read_fits(self.wtfn, self.hdu, **kwargs)
    #return fitsio.FITS(self.wtfn)[self.hdu].read()


def run_calibs(im, ra, dec, pixscale):
    #print 'wcs', im.wcsfn
    #print 'se', im.sexfn
    #print 'psf', im.psffn
    #print 'morph', im.morphfn

    for fn in [im.wcsfn,im.sexfn,im.psffn,im.morphfn,im.corrfn]:
        print 'exists?', os.path.exists(fn), fn
        
    im.makedirs()

    run_funpack = False
    run_se = False
    run_astrom = False
    run_psfex = False
    run_morph = False

    if not all([os.path.exists(fn) for fn in [im.sexfn, im.psffn, im.wcsfn]]):
        run_se = True
    if not all([os.path.exists(fn) for fn in [im.sexfn, im.morphfn]]):
        run_funpack = True
    if not all([os.path.exists(fn) for fn in [im.wcsfn,im.corrfn]]):
        run_astrom = True
    if not os.path.exists(im.psffn):
        run_psfex = True
    if not os.path.exists(im.morphfn):
        run_morph = True
    
    if run_funpack:
        tmpimgfn  = create_temp(suffix='.fits')
        tmpmaskfn = create_temp(suffix='.fits')

        cmd = 'funpack -E %i -O %s %s' % (im.hdu, tmpimgfn, im.imgfn)
        print cmd
        if os.system(cmd):
            sys.exit(-1)

        cmd = 'funpack -E %i -O %s %s' % (im.hdu, tmpmaskfn, im.dqfn)
        print cmd
        if os.system(cmd):
            sys.exit(-1)

    if run_astrom or run_morph:
        # grab header values...
        primhdr = im.read_image_primary_header()
        hdr     = im.read_image_header()

        magzp  = primhdr['MAGZERO']
        seeing = pixscale * 3600 * hdr['FWHM']

    if run_se:
        cmd = ' '.join([
            'sex',
            '-c', os.path.join(sedir, 'DECaLS-v2.sex'),
            '-FLAG_IMAGE', tmpmaskfn, '-SEEING_FWHM %f' % seeing,
            '-MAG_ZEROPOINT %f' % magzp, '-CATALOG_NAME', im.sexfn,
            tmpimgfn])
        print cmd
        if os.system(cmd):
            sys.exit(-1)

    if run_astrom:
        cmd = ' '.join([
            'solve-field --config ~/desi-dstn/sdss-astrometry-index/r2/cfg',
            '-D . --temp-dir tmp',
            '--ra %f --dec %f' % (ra,dec), '--radius 1 -L 0.25 -H 0.29 -u app',
            '--continue --no-plots --no-remove-lines --uniformize 0 --no-fits2fits',
            '-X x_image -Y y_image -s flux_auto --extension 2',
            '--width 2048 --height 4096',
            '--crpix-center',
            '-N none -U none -S none -M none -R none',
            '--temp-axy', '--corr', im.corrfn, '--tag-all',
            '--wcs', im.wcsfn, im.sexfn])
        print cmd
        if os.system(cmd):
            sys.exit(-1)

    if run_psfex:
        cmd = ('psfex -c %s -PSF_DIR %s %s' %
               (os.path.join(sedir, 'DECaLS-v2.psfex'),
                os.path.dirname(im.psffn), im.sexfn))
        print cmd
        if os.system(cmd):
            sys.exit(-1)

    if run_morph:
        cmd = ' '.join(['sex -c', os.path.join(sedir, 'CS82_MF.sex'),
                        '-FLAG_IMAGE', tmpmaskfn,
                        '-SEEING_FWHM %f' % seeing,
                        '-MAG_ZEROPOINT %f' % magzp,
                        '-PSF_NAME', im.psffn,
                        '-CATALOG_NAME', im.morphfn,
                        tmpimgfn])
        print cmd
        if os.system(cmd):
            sys.exit(-1)


def main():
    ps = PlotSequence('brick')
    plt.figure(figsize=(12,9));
    plt.subplots_adjust(left=0.01, right=0.99, bottom=0.03, top=0.95,
                        hspace=0.05, wspace=0.05)
    
    B = fits_table('bricks.fits')

    # brick index...
    ii = 377305

    brick = B[ii]

    ra,dec = brick.ra, brick.dec
    #W,H = 3600,3600
<<<<<<< HEAD
    #W,H = 200,200
=======
>>>>>>> dacfe664
    W,H = 400,400
    pixscale = 0.27 / 3600.

    bands = ['g','r','z']
    catband = 'r'

    targetwcs = Tan(ra, dec, W/2.+0.5, H/2.+0.5,
                    -pixscale, 0., 0., pixscale,
                    float(W), float(H))

    T = fits_table('ccds.fits')
    sz = 0.25
    T.cut(np.abs(T.dec - dec) < sz)
    T.cut(degrees_between(T.ra, T.dec, ra, dec) < sz)
    print len(T), 'CCDs nearby'

    ims = []
    for band in bands:
        TT = T[T.filter == band]
        print len(TT), 'in', band, 'band'
        print 'filenames,hdus:', zip(TT.filename, TT.hdu)
        for fn,hdu in zip(TT.filename, TT.hdu):
            print
            print 'Image file', fn, 'hdu', hdu
            #continue
            if imgdir:
                fn = fn.replace('/project/projectdirs/cosmo/staging',
                                imgdir)
            
            im = DecamImage(fn, hdu, band)
            ims.append(im)

            # fns = ','.join([im.imgfn, im.dqfn, im.wtfn])
            # cmd = 'rsync --progress -arvz carver:"{%s}" .' % fns
            # print
            # if os.system(cmd):
            #     sys.exit(-1)
            # continue
            

            
    for im in ims:
        band = im.band
        run_calibs(im, ra, dec, pixscale)

    # Select SE catalogs to read
    catims = [im for im in ims if im.band == catband]
    print 'Reference catalog files:', catims
    # ... and read 'em
    cats = []
    extra_cols = []
    for im in catims:
        cat = fits_table(
            im.morphfn, hdu=2,
            columns=[x.upper() for x in
                     ['x_image', 'y_image', 'flags',
                      'chi2_psf', 'chi2_model', 'mag_psf', 'mag_disk',
                      'mag_spheroid', 'disk_scale_world', 'disk_aspect_world',
                      'disk_theta_world', 'spheroid_reff_world',
                      'spheroid_aspect_world', 'spheroid_theta_world',
                      'alphamodel_j2000', 'deltamodel_j2000'] + extra_cols])
        print 'Read', len(cat), 'from', im.morphfn
        cat.cut(cat.flags == 0)
        print '  Cut to', len(cat), 'with no flags set'
        wcs = Sip(im.wcsfn)
        cat.ra,cat.dec = wcs.pixelxy2radec(cat.x_image, cat.y_image)
        cats.append(cat)

    # Plot all catalog sources and ROI
    # plt.clf()
    # for cat in cats:
    #     plt.plot(cat.ra, cat.dec, 'o', mec='none', mfc='b', alpha=0.5)
    # plt.plot(targetrd[:,0], targetrd[:,1], 'r-')
    # ps.savefig()
    targetrd = np.array([targetwcs.pixelxy2radec(x,y) for x,y in
                         [(1,1),(W,1),(W,H),(1,H),(1,1)]])

    # Cut catalogs to ROI
    for cat in cats:
        ok,x,y = targetwcs.radec2pixelxy(cat.ra, cat.dec)
        cat.cut((x > 0.5) * (x < (W+0.5)) * (y > 0.5) * (y < (H+0.5)))

    # Merge catalogs by keeping sources > 0.5" away from previous ones
    merged = cats[0]
    for cat in cats[1:]:
        if len(merged) == 0:
            merged = cat
            continue
        if len(cat) == 0:
            continue
        I,J,d = match_radec(merged.ra, merged.dec, cat.ra, cat.dec, 0.5/3600.)
        keep = np.ones(len(cat), bool)
        keep[J] = False
        if sum(keep):
            merged = merge_tables([merged, cat[keep]])
    
    # plt.clf()
    # plt.plot(merged.ra, merged.dec, 'o', mec='none', mfc='b', alpha=0.5)
    # plt.plot(targetrd[:,0], targetrd[:,1], 'r-')
    # ps.savefig()

    del cats
    # Create Tractor sources
    cat,isrcs = get_se_modelfit_cat(merged, maglim=90, bands=bands)
    print 'Tractor sources:', cat
    T = merged[isrcs]

    # record coordinates in target brick image
    ok,T.tx,T.ty = targetwcs.radec2pixelxy(T.ra, T.dec)
    T.tx -= 1
    T.ty -= 1
    T.itx = np.clip(np.round(T.tx).astype(int), 0, W-1)
    T.ity = np.clip(np.round(T.ty).astype(int), 0, H-1)

    nstars = sum([1 for src in cat if isinstance(src, PointSource)])
    print 'Number of point sources:', nstars

    #T.about()
    # for c in T.get_columns():
    #     plt.clf()
    #     plt.hist(T.get(c), 50)
    #     plt.xlabel(c)
    #     ps.savefig()

    # Read images, clip to ROI
    tims = []
    for im in ims:
        band = im.band
        wcs = Sip(im.wcsfn)
        #print 'Image shape', wcs.imagew, wcs.imageh
        imh,imw = wcs.imageh,wcs.imagew
        imgpoly = [(1,1),(1,imh),(imw,imh),(imw,1)]
        ok,tx,ty = wcs.radec2pixelxy(targetrd[:-1,0], targetrd[:-1,1])
        tpoly = zip(tx,ty)
        clip = clip_polygon(imgpoly, tpoly)
        clip = np.array(clip)
        print 'Clip', clip
        if len(clip) == 0:
            continue
        x0,y0 = np.floor(clip.min(axis=0)).astype(int)
        x1,y1 = np.ceil (clip.max(axis=0)).astype(int)
        slc = slice(y0,y1+1), slice(x0,x1+1)

        ## FIXME -- it seems I got lucky and the cross product is
        ## negative -- clockwise One could check this and reverse the
        ## polygon vertex order.
        # dx0,dy0 = tx[1]-tx[0], ty[1]-ty[0]
        # dx1,dy1 = tx[2]-tx[1], ty[2]-ty[1]
        # cross = dx0*dy1 - dx1*dy0
        # print 'Cross:', cross

        img,imghdr = im.read_image(header=True, slice=slc)
        invvar = im.read_invvar(slice=slc)
        #print 'Image ', img.shape

        # header 'FWHM' is in pixels
        psf_fwhm = imghdr['FWHM']
        primhdr = im.read_image_primary_header()
        magzp  = primhdr['MAGZERO']
        zpscale = NanoMaggies.zeropointToScale(magzp)
        print 'magzp', magzp
        print 'zpscale', zpscale

        #sky = imghdr['SKYBRITE']
        medsky = np.median(img)
        #print 'SKYBRITE:', sky
        #print 'Image median:', medsky
        img -= medsky

        twcs = ConstantFitsWcs(wcs)
        if x0 or y0:
            twcs.setX0Y0(x0,y0)

        # get full image size for PsfEx
        info = im.get_image_info()
        print 'Image info:', info
        fullh,fullw = info['dims']
        psfex = PsfEx(im.psffn, fullw, fullh, scale=False, nx=9, ny=17)
        psfex = ShiftedPsf(psfex, x0, y0)
        # HACK!!
        psf_sigma = psf_fwhm / 2.35
        psf = NCircularGaussianPSF([psf_sigma],[1.])

        # Scale images to Nanomaggies
        img /= zpscale
        invvar *= zpscale**2
        orig_zpscale = zpscale
        zpscale = 1.
        sig1 = 1./np.sqrt(np.median(invvar[invvar > 0]))

        # Clamp near-zero (incl negative!) invvars to zero
        thresh = 0.2 * (1./sig1**2)
        invvar[invvar < thresh] = 0

        tim = Image(img, invvar=invvar, wcs=twcs, psf=psf,
                    photocal=LinearPhotoCal(zpscale, band=band),
                    sky=ConstantSky(0.), name=im.name + ' ' + band)
        tim.zr = [-3. * sig1, 10. * sig1]
        tim.sig1 = sig1
        tim.band = band
        tim.psf_fwhm = psf_fwhm
        tim.psf_sigma = psf_sigma
        tim.sip_wcs = wcs
        tim.x0,tim.y0 = int(x0),int(y0)
        tim.psfex = psfex
        mn,mx = tim.zr
        tim.ima = dict(interpolation='nearest', origin='lower', cmap='gray',
                       vmin=mn, vmax=mx)
        tims.append(tim)

        # tractor = Tractor([tim], cat)
        # plt.clf()
        # plt.subplot(1,2,1)
        # plt.imshow(tim.getImage(), **ima)
        # mod = tractor.getModelImage(tim)
        # plt.subplot(1,2,2)
        # plt.imshow(mod, **ima)
        # plt.suptitle(tim.name)
        # ps.savefig()
        # plt.clf()
        # plt.imshow(invvar, interpolation='nearest', origin='lower')
        # plt.colorbar()
        # plt.title('weight map: ' + im.name)
        # ps.savefig()
        # 
        # plt.clf()
        # plt.hist(invvar.ravel(), 100)
        # plt.xlabel('invvar')
        # ps.savefig()

        # plt.clf()
        # plt.imshow(tim.getImage(), **ima)
        # plt.suptitle(tim.name)
        # ps.savefig()

    # save resampling params
    for tim in tims:
        wcs = tim.sip_wcs
        x0,y0 = int(tim.x0),int(tim.y0)
        subh,subw = tim.shape
        subwcs = wcs.get_subimage(x0, y0, subw, subh)
        tim.subwcs = subwcs
        try:
            Yo,Xo,Yi,Xi,rims = resample_with_wcs(targetwcs, subwcs, [], 2)
        except OverlapError:
            print 'No overlap'
            continue
        if len(Yo) == 0:
            continue
        tim.resamp = (Yo,Xo,Yi,Xi)

    # Produce per-band coadds and an RGB image, for plots
    rgbim = np.zeros((H,W,3))
    coimgs = []
    coimas = []
    for ib,band in enumerate(bands):
        coimg = np.zeros((H,W))
        con   = np.zeros((H,W))
        for tim in tims:
            if tim.band != band:
                continue
            (Yo,Xo,Yi,Xi) = tim.resamp
            nn = (tim.getInvvar()[Yi,Xi] > 0)
            coimg[Yo,Xo] += tim.getImage ()[Yi,Xi] * nn
            con  [Yo,Xo] += nn
            mn,mx = tim.zr
        coimg /= np.maximum(con,1)
        c = 2-ib
        rgbim[:,:,c] = np.clip((coimg - mn) / (mx - mn), 0., 1.)
        coimgs.append(coimg)
        coimas.append(dict(interpolation='nearest', origin='lower', cmap='gray',
                           vmin=mn, vmax=mx))
    imx = dict(interpolation='nearest', origin='lower')
    imchi = dict(interpolation='nearest', origin='lower', cmap='RdBu',
                vmin=-5, vmax=5)
        
    # Render the detection maps
    detmaps = dict([(b, np.zeros((H,W))) for b in bands])
    detivs  = dict([(b, np.zeros((H,W))) for b in bands])
    for tim in tims:
        psf_sigma = tim.psf_sigma
        band = tim.band
        iv = tim.getInvvar()
        psfnorm = 1./(2. * np.sqrt(np.pi) * psf_sigma)
        detim = tim.getImage().copy()
        detim[iv == 0] = 0.
        detim = gaussian_filter(detim, psf_sigma) / psfnorm**2
        detsig1 = tim.sig1 / psfnorm
        subh,subw = tim.shape
        detiv = np.zeros((subh,subw)) + (1. / detsig1**2)
        detiv[iv == 0] = 0.
        (Yo,Xo,Yi,Xi) = tim.resamp
        detmaps[band][Yo,Xo] += detiv[Yi,Xi] * detim[Yi,Xi]
        detivs [band][Yo,Xo] += detiv[Yi,Xi]

    # find significant peaks in the per-band detection maps and SED-matched (hot)
    # segment into blobs
    # blank out blobs containing a catalog source
    # create sources for any remaining peaks
    hot = np.zeros((H,W), bool)
    sedmap = np.zeros((H,W))
    sediv  = np.zeros((H,W))
    for band in bands:
        detmap = detmaps[band] / np.maximum(1e-16, detivs[band])
        detsn = detmap * np.sqrt(detivs[band])
        hot |= (detsn > 5.)
        sedmap += detmaps[band]
        sediv  += detivs [band]
        detmaps[band] = detmap
    sedmap /= np.maximum(1e-16, sediv)
    sedsn   = sedmap * np.sqrt(sediv)
    hot |= (sedsn > 5.)
    peaks = hot.copy()

    plt.clf()
    plt.imshow(np.round(sedsn), interpolation='nearest', origin='lower',
               vmin=0, vmax=10, cmap='hot')
    plt.title('SED-matched detection filter (flat SED)')
    ps.savefig()

    crossa = dict(ms=10, mew=1.5)
    plt.clf()
    plt.imshow(peaks, cmap='gray', **imx)
    ax = plt.axis()
    plt.plot(T.itx, T.ity, 'r+', **crossa)
    plt.axis(ax)
    plt.title('Detection blobs')
    ps.savefig()
    
    blobs,nblobs = label(hot)
    print 'N detected blobs:', nblobs
    blobslices = find_objects(blobs)
    for x,y in zip(T.itx, T.ity):
        # blob number
        bb = blobs[y,x]
        if bb == 0:
            continue
        # un-set 'peaks' within this blob
        slc = blobslices[bb-1]
        peaks[slc][blobs[slc] == bb] = 0

    plt.clf()
    plt.imshow(peaks, cmap='gray', **imx)
    ax = plt.axis()
    plt.plot(T.itx, T.ity, 'r+', **crossa)
    plt.axis(ax)
    plt.title('Detection blobs minus SE catalog sources')
    ps.savefig()
        
    # zero out the edges(?)
    peaks[0 ,:] = peaks[:, 0] = 0
    peaks[-1,:] = peaks[:,-1] = 0
    peaks[1:-1, 1:-1] &= (sedsn[1:-1,1:-1] >= sedsn[0:-2,1:-1])
    peaks[1:-1, 1:-1] &= (sedsn[1:-1,1:-1] >= sedsn[2:  ,1:-1])
    peaks[1:-1, 1:-1] &= (sedsn[1:-1,1:-1] >= sedsn[1:-1,0:-2])
    peaks[1:-1, 1:-1] &= (sedsn[1:-1,1:-1] >= sedsn[1:-1,2:  ])
    pki = np.flatnonzero(peaks)
    peaky,peakx = np.unravel_index(pki, peaks.shape)
    print len(peaky), 'peaks'
    
    plt.clf()
    plt.imshow(coimgs[1], **coimas[1])
    ax = plt.axis()
    plt.plot(T.tx, T.ty, 'r+', **crossa)
    plt.plot(peakx, peaky, '+', color=(0,1,0), **crossa)
    plt.axis(ax)
    plt.title('SE Catalog + SED-matched detections')
    ps.savefig()

    plt.clf()
    plt.imshow(rgbim, **imx)
    ax = plt.axis()
    plt.plot(T.tx, T.ty, 'r+', **crossa)
    plt.plot(peakx, peaky, '+', color=(0,1,0), **crossa)
    plt.axis(ax)
    plt.title('SE Catalog + SED-matched detections')
    ps.savefig()
    
    if False:
        # RGB detection map
        rgbdet = np.zeros((H,W,3))
        for iband,band in enumerate(bands):
            c = 2-iband
            detsn = detmaps[band] * np.sqrt(detivs[band])
            rgbdet[:,:,c] = np.clip(detsn / 10., 0., 1.)
        plt.clf()
        plt.imshow(rgbdet, **imx)
        ax = plt.axis()
        plt.plot(T.tx, T.ty, 'r+', **crossa)
        plt.plot(peakx, peaky, '+', color=(0,1,0), **crossa)
        plt.axis(ax)
        plt.title('SE Catalog + SED-matched detections')
        ps.savefig()

    # Grow the 'hot' pixels by dilating by a few pixels
    rr = 2.0
    RR = int(np.ceil(rr))
    S = 2*RR+1
    struc = (((np.arange(S)-RR)**2)[:,np.newaxis] +
             ((np.arange(S)-RR)**2)[np.newaxis,:]) <= rr**2
    hot = binary_dilation(hot, structure=struc)
    #iterations=int(np.ceil(2. * psf_sigma)))

    # Add sources for the new peaks we found
    # make their initial fluxes ~ 5-sigma
    fluxes = dict([(b,[]) for b in bands])
    for tim in tims:
        psfnorm = 1./(2. * np.sqrt(np.pi) * tim.psf_sigma)
        fluxes[tim.band].append(5. * tim.sig1 / psfnorm)
    fluxes = dict([(b, np.mean(fluxes[b])) for b in bands])
    pr,pd = targetwcs.pixelxy2radec(peakx+1, peaky+1)
    print 'Adding', len(pr), 'new sources'
    # Also create FITS table for new sources
    Tnew = fits_table()
    Tnew.ra  = pr
    Tnew.dec = pd
    Tnew.tx = peakx
    Tnew.ty = peaky
    Tnew.itx = np.clip(np.round(Tnew.tx).astype(int), 0, W-1)
    Tnew.ity = np.clip(np.round(Tnew.ty).astype(int), 0, H-1)
    for i,(r,d,x,y) in enumerate(zip(pr,pd,peakx,peaky)):
        cat.append(PointSource(RaDecPos(r,d),
                               NanoMaggies(order=bands, **fluxes)))
    T = merge_tables([T, Tnew], columns='fillzero')

    # Segment, and record which sources fall into each blob
    blobs,nblobs = label(hot)
    print 'N detected blobs:', nblobs
    blobslices = find_objects(blobs)
    T.blob = blobs[T.ity, T.itx]
    blobsrcs = []
    for blob in range(1, nblobs+1):
        blobsrcs.append(np.flatnonzero(T.blob == blob))

    if False:
        plt.clf()
        plt.imshow(hot, cmap='gray', **imx)
        plt.title('Segmentation')
        ps.savefig()


    cat.freezeAllParams()
    tractor = Tractor(tims, cat)
    tractor.freezeParam('images')

<<<<<<< HEAD
    pickle_to_file(dict(tractor=tractor, sedsn=sedsn, sedmap=sedmap,
                        blobs=blobs, nblobs=nblobs, blobslices=blobslices,
                        T=T), 'brick.pickle')

    # save resampling params
    for tim in tims:
        wcs = tim.sip_wcs
        try:
            Yo,Xo,Yi,Xi,rims = resample_with_wcs(targetwcs, subwcs, [], 2)
            print 'Resampled', len(Yo), 'pixels'
        except OverlapError:
            print 'No overlap'
            continue
        if len(Yo) == 0:
            continue
        tim.resamp = (Yo,Xo,Yi,Xi)

=======
    orig_wcsxy0 = [tim.wcs.getX0Y0() for tim in tims]
>>>>>>> dacfe664

    for iblob,Isrcs in enumerate(blobsrcs):
        bslc = blobslices[iblob]
        bsrcs = blobsrcs[iblob]

        #print 'blob slice:', bslc
        #print 'sources in blob:', Isrcs
        if len(Isrcs) == 0:
            continue

        cat.freezeAllParams()
        #cat.thawParams(Isrcs)
        print 'Fitting:'
        for i in Isrcs:
            cat.thawParams(i)
            print cat[i]
            
        #print 'Fitting:'
        #tractor.printThawedParams()

        # before-n-after plots
        mod0 = [tractor.getModelImage(tim) for tim in tims]

        # blob bbox in target coords
        sy,sx = bslc
        y0,y1 = sy.start, sy.stop
        x0,x1 = sx.start, sx.stop

        rr,dd = targetwcs.pixelxy2radec([x0,x0,x1,x1],[y0,y1,y1,y0])

        ###
        # We create sub-image for each blob here.
        # What wo don't do, though, is mask out the invvar pixels
        # that are within the blob bounding-box but not within the
        # blob itself.  Does this matter?
        ###
        
        subtims = []
        for i,tim in enumerate(tims):
            h,w = tim.shape
            ok,x,y = tim.subwcs.radec2pixelxy(rr,dd)
            sx0,sx1 = x.min(), x.max()
            sy0,sy1 = y.min(), y.max()
            if sx1 < 0 or sy1 < 0 or sx1 > w or sy1 > h:
                continue
            sx0 = np.clip(int(np.floor(sx0)), 0, w-1)
            sx1 = np.clip(int(np.ceil (sx1)), 0, w-1) + 1
            sy0 = np.clip(int(np.floor(sy0)), 0, h-1)
            sy1 = np.clip(int(np.ceil (sy1)), 0, h-1) + 1
            
            print 'image subregion', sx0,sx1,sy0,sy1

            subslc = slice(sy0,sy1),slice(sx0,sx1)
            subimg = tim.getImage ()[subslc]
            subiv  = tim.getInvvar()[subslc]
            subwcs = tim.getWcs().copy()
            ox0,oy0 = orig_wcsxy0[i]
            subwcs.setX0Y0(ox0 + sx0, oy0 + sy0)

            # FIXME --
            #subpsf = tim.getPsf().mogAt((ox0+x0+x1)/2., (oy0+y0+y1)/2.)
            subpsf = tim.getPsf()

            subtim = Image(data=subimg, invvar=subiv, wcs=subwcs,
                           psf=subpsf, photocal=tim.getPhotoCal(),
                           sky=tim.getSky())
            subtims.append(subtim)
            
        subtr = Tractor(subtims, cat)
        subtr.freezeParam('images')
        print 'Optimizing:', subtr
        subtr.printThawedParams()
        
        for step in range(10):
            #dlnp,X,alpha = tractor.optimize(priors=False, shared_params=False)
            dlnp,X,alpha = subtr.optimize(priors=False, shared_params=False)
            print 'dlnp:', dlnp
            if dlnp < 0.1:
                break

        # Try fitting sources one at a time?
        # if len(Isrcs) > 1:
        #     for i in Isrcs:
        #         print 'Fitting source', i
        #         cat.freezeAllBut(i)
        #         for step in range(5):
        #             dlnp,X,alpha = subtr.optimize(priors=False,
        #                                           shared_params=False)
        #             print 'dlnp:', dlnp
        #             if dlnp < 0.1:
        #                 break
            
        mod1 = [tractor.getModelImage(tim) for tim in tims]

        rgbm0 = np.zeros((H,W,3))
        rgbm1 = np.zeros((H,W,3))
        rgbchi0 = np.zeros((H,W,3))
        rgbchi1 = np.zeros((H,W,3))
        subims_b = []
        subims_a = []
        chis = dict([(b,[]) for b in bands])
        
        for iband,band in enumerate(bands):
            coimg = coimgs[iband]
            com0  = np.zeros((H,W))
            com1  = np.zeros((H,W))
            cochi0 = np.zeros((H,W))
            cochi1 = np.zeros((H,W))
            for tim,m0,m1 in zip(tims, mod0, mod1):
                if tim.band != band:
                    continue
                (Yo,Xo,Yi,Xi) = tim.resamp

                chi0 = ((tim.getImage()[Yi,Xi] - m0[Yi,Xi]) *
                        tim.getInvError()[Yi,Xi])
                chi1 = ((tim.getImage()[Yi,Xi] - m1[Yi,Xi]) *
                        tim.getInvError()[Yi,Xi])

                rechi = np.zeros((H,W))
                rechi[Yo,Xo] = chi0
                rechi0 = rechi[bslc].copy()
                rechi[Yo,Xo] = chi1
                rechi1 = rechi[bslc].copy()
                chis[band].append((rechi0,rechi1))
                
                cochi0[Yo,Xo] += chi0
                cochi1[Yo,Xo] += chi1
                com0 [Yo,Xo] += m0[Yi,Xi]
                com1 [Yo,Xo] += m1[Yi,Xi]
                mn,mx = tim.zr
            com0  /= np.maximum(con,1)
            com1  /= np.maximum(con,1)

            ima = dict(interpolation='nearest', origin='lower', cmap='gray',
                       vmin=mn, vmax=mx)
            c = 2-iband
            rgbm0[:,:,c] = np.clip((com0  - mn) / (mx - mn), 0., 1.)
            rgbm1[:,:,c] = np.clip((com1  - mn) / (mx - mn), 0., 1.)

            mn,mx = -5,5
            rgbchi0[:,:,c] = np.clip((cochi0 - mn) / (mx - mn), 0, 1)
            rgbchi1[:,:,c] = np.clip((cochi1 - mn) / (mx - mn), 0, 1)

            subims_b.append((coimg[bslc], com0[bslc], ima, cochi0[bslc]))
            subims_a.append((coimg[bslc], com1[bslc], ima, cochi1[bslc]))

        # Plot per-band chi coadds, and RGB images for before & after
        for subims,rgbm in [(subims_b,rgbm0), (subims_a,rgbm1)]:
            plt.clf()
            for j,(im,m,ima,chi) in enumerate(subims):
                plt.subplot(3,4,1 + j + 0)
                plt.imshow(im, **ima)
                plt.subplot(3,4,1 + j + 4)
                plt.imshow(m, **ima)
                plt.subplot(3,4,1 + j + 8)
                plt.imshow(chi, **imchi)
            imx = dict(interpolation='nearest', origin='lower')
            plt.subplot(3,4,4)
            plt.imshow(np.dstack([rgbim[:,:,c][bslc] for c in [0,1,2]]), **imx)
            plt.subplot(3,4,8)
            plt.imshow(np.dstack([rgbm[:,:,c][bslc] for c in [0,1,2]]), **imx)
            plt.subplot(3,4,12)
            plt.imshow(rgbim, **imx)
            ax = plt.axis()
            plt.plot([x0,x1,x1,x0,x0],[y0,y0,y1,y1,y0],'r-')
            plt.axis(ax)
            ps.savefig()

        # Plot per-image chis
        cols = max(len(v) for v in chis.values())
        rows = len(bands)
        for i in [0,1]:
            plt.clf()
            for row,band in enumerate(bands):
                sp0 = 1 + cols*row
                for col,cc in enumerate(chis[band]):
                    chi = cc[i]
                    plt.subplot(rows, cols, sp0 + col)
                    plt.imshow(-chi, **imchi)
            ps.savefig()
    
    # tractor = Tractor(tims, cat)
    # for i,tim in enumerate(tims):
    #     plt.clf()
    #     mn,mx = tim.zr
    #     ima = dict(interpolation='nearest', origin='lower', cmap='gray',
    #                vmin=mn, vmax=mx)
    # 
    #     plt.subplot(1,2,1)
    #     plt.imshow(tim.getImage(), **ima)
    #     mod = tractor.getModelImage(i)
    #     plt.subplot(1,2,2)
    #     plt.imshow(mod, **ima)
    #     ps.savefig()
        


if __name__ == '__main__':
    main()
<|MERGE_RESOLUTION|>--- conflicted
+++ resolved
@@ -223,10 +223,6 @@
 
     ra,dec = brick.ra, brick.dec
     #W,H = 3600,3600
-<<<<<<< HEAD
-    #W,H = 200,200
-=======
->>>>>>> dacfe664
     W,H = 400,400
     pixscale = 0.27 / 3600.
 
@@ -672,27 +668,7 @@
     tractor = Tractor(tims, cat)
     tractor.freezeParam('images')
 
-<<<<<<< HEAD
-    pickle_to_file(dict(tractor=tractor, sedsn=sedsn, sedmap=sedmap,
-                        blobs=blobs, nblobs=nblobs, blobslices=blobslices,
-                        T=T), 'brick.pickle')
-
-    # save resampling params
-    for tim in tims:
-        wcs = tim.sip_wcs
-        try:
-            Yo,Xo,Yi,Xi,rims = resample_with_wcs(targetwcs, subwcs, [], 2)
-            print 'Resampled', len(Yo), 'pixels'
-        except OverlapError:
-            print 'No overlap'
-            continue
-        if len(Yo) == 0:
-            continue
-        tim.resamp = (Yo,Xo,Yi,Xi)
-
-=======
     orig_wcsxy0 = [tim.wcs.getX0Y0() for tim in tims]
->>>>>>> dacfe664
 
     for iblob,Isrcs in enumerate(blobsrcs):
         bslc = blobslices[iblob]
